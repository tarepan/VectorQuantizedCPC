--- conflicted
+++ resolved
@@ -1,8 +1,4 @@
 from pathlib import Path
-<<<<<<< HEAD
-from typing import List, Optional
-=======
->>>>>>> e16459ad
 import json
 import random
 
@@ -54,69 +50,4 @@
             mels.append(mel)
         mels = np.stack(mels)
 
-<<<<<<< HEAD
-        return torch.from_numpy(mels), self.speakers.index(speaker)
-
-
-class WavDataset(Dataset):
-    def __init__(self, root: str, hop_length: int, sr: int, sample_frames: Optional[int]):
-        """
-        Args:
-            root:
-            hop_length: STFT hop length
-            sr: Sampling rate
-            sample_frames: Clip length (unit: spectrogram frame)
-        """
-        self.root = Path(root)
-        self.hop_length = hop_length
-        self.sample_frames = sample_frames if sample_frames is not None else 0
-        self.clip = True if sample_frames is not None else False
-
-        # Speaker list
-        with open(self.root / "speakers.json") as file:
-            self.speakers = sorted(json.load(file))
-
-        # Selected datum path list based on utterance duration in metadata json
-        # Duration [sec]
-        min_duration = (self.sample_frames + 2) * hop_length / sr
-        with open(self.root / "train.json") as file:
-            metadata = json.load(file)
-            # self.metadata: Relative path of a compatible-length utterance
-            self.metadata: List[Path] = [
-                Path(out_path) for _, _, duration, out_path in metadata
-                if duration > min_duration
-            ]
-
-    def __len__(self):
-        return len(self.metadata)
-
-    def __getitem__(self, index: int):
-        """
-        Returns:
-            (μ-law int, spec, speaker_index)
-        """
-        # Fullpath of an utterance
-        path = self.metadata[index]
-        path = self.root.parent / path
-
-        # Full-length μ-law waveform & spectrogram
-        audio = np.load(path.with_suffix(".wav.npy"))
-        mel = np.load(path.with_suffix(".mel.npy"))
-
-        if self.clip:
-            # Clip with fixed length
-            pos = random.randint(0, mel.shape[-1] - self.sample_frames - 2)
-            mel = mel[:, pos:pos + self.sample_frames]
-            audio = audio[pos * self.hop_length:(pos + self.sample_frames) * self.hop_length + 1]
-        else:
-            # No clipping
-            pass
-        # Infer speaker index from path
-        # `Path.parts` is list of directory.
-        # "english/train/S015/S015_0361841101" => (.parts[-2]) => "S015" => (list.index()) => 0
-        speaker = self.speakers.index(path.parts[-2])
-
-        return torch.LongTensor(audio), torch.FloatTensor(mel), speaker
-=======
-        return torch.from_numpy(mels), self.speakers.index(speaker)
->>>>>>> e16459ad
+        return torch.from_numpy(mels), self.speakers.index(speaker)